--- conflicted
+++ resolved
@@ -43,12 +43,9 @@
     'Get-CSUserAssist',
     'Get-CSBitlockerKeyProtector',
     'Get-CSDeviceGuardStatus',
-<<<<<<< HEAD
+    'Get-CSTrustProvider',
+    'Get-CSSubjectInterfacePackage',
     'Get-CSNetSessionEnumPermission'
-=======
-    'Get-CSTrustProvider',
-    'Get-CSSubjectInterfacePackage'
->>>>>>> 96754c68
 )
 
 PrivateData = @{
